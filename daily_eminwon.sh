#!/bin/bash

# =============================================================================
# Eminwon 일일 수집 스크립트 (날짜 기반 버전 v3.0)
# eminwon_site_announcement_date 테이블 기반 날짜별 증분 수집
# 단계별 로깅 및 문제 진단 기능 추가
# =============================================================================

# ============= 0. 즉시 로깅 시작 (임시 로그파일) =============
TEMP_LOG="/tmp/eminwon_startup_$(date +%Y%m%d_%H%M%S).log"
exec > >(tee -a "${TEMP_LOG}") 2>&1

echo "=========================================="
echo "스크립트 시작: $(date '+%Y-%m-%d %H:%M:%S')"
echo "=========================================="

# ============= 1. CRON 환경 대응: PATH 및 환경 변수 명시적 설정 =============
echo "[STEP 1/10] 환경 변수 설정..."

<<<<<<< HEAD
# 운영체제별 환경 변수 설정
if [[ "$OSTYPE" == "darwin"* ]]; then
    # Mac 환경
    export PATH="/usr/local/bin:/usr/bin:/bin:/opt/homebrew/bin"
    export HOME="$(/usr/bin/printenv HOME)"
    export USER="$(/usr/bin/whoami)"
    export SHELL="/bin/bash"
else
    # Linux 환경 (기존 설정)
    export PATH="/home/zium/.nvm/versions/node/v18.16.0/bin:/usr/local/bin:/usr/bin:/bin"
    export HOME="/home/zium"
    export USER="zium"
    export SHELL="/bin/bash"
fi
=======
export PATH="/home/zium/.nvm/versions/node/v20.19.5/bin:/usr/local/bin:/usr/bin:/bin"
export HOME="/home/zium"
export USER="zium"
export SHELL="/bin/bash"
>>>>>>> 1fbda3a1

echo "  ✓ PATH: ${PATH}"
echo "  ✓ HOME: ${HOME}"
echo "  ✓ USER: ${USER}"

# ============= 2. 기본 디렉토리 설정 =============
echo "[STEP 2/10] 디렉토리 설정..."

# 현재 사용자와 현재 작업 디렉토리 확인
CURRENT_USER=$(whoami)
CURRENT_PWD=$(pwd)

echo "  디버깅: CURRENT_USER=${CURRENT_USER}"
echo "  디버깅: CURRENT_PWD=${CURRENT_PWD}"

# 배포 서버 환경인지 확인 (zium 계정)
if [ "$CURRENT_USER" = "zium" ] && [ -d "/home/zium/classfy_scraper" ]; then
    # 배포 서버 환경 (최우선)
    ROOT_DIR="/home/zium/classfy_scraper"
    echo "  ✓ 환경: 배포 서버 (zium)"
# 현재 디렉토리가 classfy_scraper인지 확인
elif [[ "$CURRENT_PWD" == *"classfy_scraper"* ]]; then
    # 현재 디렉토리 사용 (이미 올바른 위치)
    ROOT_DIR="$CURRENT_PWD"
    echo "  ✓ 환경: 현재 디렉토리 사용"
# WSL 환경 확인
elif [ -d "/mnt/d/workspace/sources/classfy_scraper" ]; then
    ROOT_DIR="/mnt/d/workspace/sources/classfy_scraper"
    echo "  ✓ 환경: WSL (로컬)"
# Mac 환경 확인
elif [ -d "/Users/jin/classfy_scraper" ]; then
    ROOT_DIR="/Users/jin/classfy_scraper"
    echo "  ✓ 환경: Mac (로컬)"
else
    # 현재 디렉토리를 기본값으로
    ROOT_DIR="$CURRENT_PWD"
    echo "  ⚠ 환경: 알 수 없음, 현재 디렉토리 사용"
fi

# 변수에서 캐리지 리턴 및 후행 슬래시 제거
ROOT_DIR=$(echo "$ROOT_DIR" | tr -d '\r' | sed 's:/*$::')

LOG_DIR="${ROOT_DIR}/logs"
DATE=$(date +%Y%m%d)
TIMESTAMP=$(date +%Y%m%d_%H%M%S)
LOG_FILE="${LOG_DIR}/eminwon_daily_${TIMESTAMP}.log"

echo "  ✓ ROOT_DIR: ${ROOT_DIR}"
echo "  ✓ LOG_DIR: ${LOG_DIR}"
echo "  ✓ LOG_FILE: ${LOG_FILE}"

# ============= 3. 로그 디렉토리 생성 및 검증 =============
echo "[STEP 3/10] 로그 디렉토리 생성..."

if mkdir -p "${LOG_DIR}"; then
    echo "  ✓ 로그 디렉토리 생성/확인 성공: ${LOG_DIR}"

    # 쓰기 권한 테스트
    if touch "${LOG_DIR}/test_write_$$" 2>/dev/null; then
        rm -f "${LOG_DIR}/test_write_$$"
        echo "  ✓ 로그 디렉토리 쓰기 권한 확인"
    else
        echo "  ✗ ERROR: 로그 디렉토리 쓰기 권한 없음: ${LOG_DIR}"
        echo "  디버깅 정보:"
        ls -ld "${LOG_DIR}" 2>&1 || echo "    디렉토리 정보 조회 실패"
        echo "  임시 로그: ${TEMP_LOG}"
        exit 1
    fi
else
    echo "  ✗ ERROR: 로그 디렉토리 생성 실패: ${LOG_DIR}"
    echo "  임시 로그: ${TEMP_LOG}"
    exit 1
fi

# ============= 4. 작업 디렉토리 이동 및 검증 =============
echo "[STEP 4/10] 작업 디렉토리 이동..."

if [ ! -d "${ROOT_DIR}" ]; then
    echo "  ✗ ERROR: 작업 디렉토리가 존재하지 않음: ${ROOT_DIR}"
    echo "  임시 로그: ${TEMP_LOG}"
    exit 1
fi

if cd "${ROOT_DIR}"; then
    echo "  ✓ 작업 디렉토리 이동 성공: $(pwd)"
else
    echo "  ✗ ERROR: 작업 디렉토리 이동 실패: ${ROOT_DIR}"
    echo "  임시 로그: ${TEMP_LOG}"
    exit 1
fi

# ============= 5. 정식 로그 파일로 리다이렉션 =============
echo "[STEP 5/10] 정식 로그 파일로 전환..."

# 임시 로그 내용을 정식 로그로 복사
if cat "${TEMP_LOG}" >> "${LOG_FILE}" 2>/dev/null; then
    echo "  ✓ 로그 파일 생성 성공: ${LOG_FILE}"
    # 이제부터 정식 로그 파일과 터미널 모두에 출력 (tee 사용)
    exec > >(tee -a "${LOG_FILE}") 2>&1
    echo "  ✓ 로그 리다이렉션 완료 (파일 + 터미널)"
    rm -f "${TEMP_LOG}"
else
    echo "  ⚠ WARNING: 정식 로그 파일 생성 실패, 임시 로그 계속 사용: ${TEMP_LOG}"
    LOG_FILE="${TEMP_LOG}"
fi

# ============= 6. .env 파일 로드 및 검증 =============
echo "[STEP 6/10] .env 파일 로드..."

if [ -f "${ROOT_DIR}/.env" ]; then
    echo "  ✓ .env 파일 발견: ${ROOT_DIR}/.env"

    # 파일 권한 확인
    if [ -r "${ROOT_DIR}/.env" ]; then
        echo "  ✓ .env 파일 읽기 권한 확인"

        # 환경 변수 로드
        set -a
        source "${ROOT_DIR}/.env"
        set +a
        echo "  ✓ .env 파일 로드 성공"

        # 주요 환경 변수 확인 (값은 마스킹)
        echo "  환경 변수 확인:"
        [ -n "${DB_HOST}" ] && echo "    ✓ DB_HOST: ${DB_HOST}" || echo "    ✗ DB_HOST: 미설정"
        [ -n "${DB_NAME}" ] && echo "    ✓ DB_NAME: ${DB_NAME}" || echo "    ✗ DB_NAME: 미설정"
        [ -n "${DB_USER}" ] && echo "    ✓ DB_USER: ${DB_USER}" || echo "    ✗ DB_USER: 미설정"
        [ -n "${DB_PASSWORD}" ] && echo "    ✓ DB_PASSWORD: [설정됨]" || echo "    ✗ DB_PASSWORD: 미설정"
    else
        echo "  ✗ ERROR: .env 파일 읽기 권한 없음"
        ls -l "${ROOT_DIR}/.env"
    fi
else
    echo "  ⚠ WARNING: .env 파일이 존재하지 않음: ${ROOT_DIR}/.env"
    echo "  디렉토리 내용:"
    ls -la "${ROOT_DIR}" | grep -E "^-.*\.env" || echo "    .env 파일 없음"
fi

# ============= 7. 필수 실행 파일 검증 =============
echo "[STEP 7/10] 필수 실행 파일 검증..."

# Node.js 확인
if command -v node >/dev/null 2>&1; then
    NODE_VERSION=$(node --version 2>&1)
    echo "  ✓ Node.js: ${NODE_VERSION}"
else
    echo "  ✗ ERROR: Node.js를 찾을 수 없음"
    echo "    PATH: ${PATH}"
fi

# Python 확인
if command -v python3 >/dev/null 2>&1; then
    PYTHON_VERSION=$(python3 --version 2>&1)
    echo "  ✓ Python3: ${PYTHON_VERSION}"
else
    echo "  ✗ ERROR: Python3을 찾을 수 없음"
fi

# 필수 스크립트 확인
ORCHESTRATOR_SCRIPT="${ROOT_DIR}/eminwon_daily_date_orchestrator.py"
echo "  디버깅: ROOT_DIR=${ROOT_DIR}"
echo "  디버깅: 현재 디렉토리=$(pwd)"
echo "  디버깅: ORCHESTRATOR_SCRIPT=${ORCHESTRATOR_SCRIPT}"

if [ -f "${ORCHESTRATOR_SCRIPT}" ]; then
    echo "  ✓ Orchestrator 스크립트: ${ORCHESTRATOR_SCRIPT}"
    if [ -r "${ORCHESTRATOR_SCRIPT}" ]; then
        echo "  ✓ 스크립트 읽기 권한 확인"
    else
        echo "  ✗ ERROR: 스크립트 읽기 권한 없음"
        ls -l "${ORCHESTRATOR_SCRIPT}"
    fi
else
    echo "  ✗ ERROR: Orchestrator 스크립트를 찾을 수 없음: ${ORCHESTRATOR_SCRIPT}"
    echo "  디버깅: 현재 위치의 Python 파일 목록"
    ls -la *.py 2>/dev/null | head -10 || echo "    Python 파일 없음"
    echo ""
    echo "  ⚠ 주의: 이 스크립트는 배포 서버(/home/zium/classfy_scraper)에서만 실행되어야 합니다"
    echo "  현재 위치: $(pwd)"
    echo "  예상 위치: /home/zium/classfy_scraper"
    exit 1
fi

# ============= 8. 시스템 정보 로깅 =============
echo "[STEP 8/10] 시스템 정보 수집..."
echo "==================================================================================="
echo "=== 실행 환경 정보 ==="
echo "==================================================================================="
echo "실행 시간: $(date '+%Y-%m-%d %H:%M:%S')"
echo "작업 디렉토리: $(pwd)"
echo "실행 사용자: $(whoami)"
echo "사용자 UID/GID: $(id)"
echo "PATH: ${PATH}"
echo "HOME: ${HOME}"
echo "Disk Space:"
df -h "${ROOT_DIR}" 2>&1 | head -2
echo "==================================================================================="
echo ""

# 시작 시간 기록
START_TIME=$(date +%s)

# ============= 9. 날짜 기반 수집 실행 =============
echo "[STEP 9/10] Eminwon 날짜 기반 수집 실행..."
echo "==================================================================================="

# Python 스크립트 실행 (절대 경로 사용)
if python3 "${ORCHESTRATOR_SCRIPT}" --verbose; then
    EXIT_CODE=$?
    echo ""
    echo "  ✓ 날짜 기반 수집 완료 (Exit Code: ${EXIT_CODE})"
else
    EXIT_CODE=$?
    echo ""
    echo "  ✗ 날짜 기반 수집 실패 (Exit Code: ${EXIT_CODE})"
    echo "  스크립트: ${ORCHESTRATOR_SCRIPT}"
    echo "  Python: $(which python3)"
fi

# ============= 10. 완료 및 요약 =============
echo "[STEP 10/10] 작업 완료 및 요약..."
echo "==================================================================================="

# 종료 시간 및 총 실행 시간 계산
END_TIME=$(date +%s)
ELAPSED_TIME=$((END_TIME - START_TIME))
ELAPSED_MIN=$((ELAPSED_TIME / 60))
ELAPSED_SEC=$((ELAPSED_TIME % 60))

echo "=== 작업 완료 ==="
echo "==================================================================================="
echo "종료 시간: $(date '+%Y-%m-%d %H:%M:%S')"
echo "총 실행 시간: ${ELAPSED_MIN}분 ${ELAPSED_SEC}초"
echo "Exit Code: ${EXIT_CODE}"
echo "로그 파일: ${LOG_FILE}"
echo "==================================================================================="

# 로그 파일 크기 및 위치 출력
if [ -f "${LOG_FILE}" ]; then
    LOG_SIZE=$(du -h "${LOG_FILE}" | cut -f1)
    echo "로그 파일 크기: ${LOG_SIZE}"
    echo "로그 파일 경로: ${LOG_FILE}"
fi

exit ${EXIT_CODE}<|MERGE_RESOLUTION|>--- conflicted
+++ resolved
@@ -17,7 +17,6 @@
 # ============= 1. CRON 환경 대응: PATH 및 환경 변수 명시적 설정 =============
 echo "[STEP 1/10] 환경 변수 설정..."
 
-<<<<<<< HEAD
 # 운영체제별 환경 변수 설정
 if [[ "$OSTYPE" == "darwin"* ]]; then
     # Mac 환경
@@ -32,13 +31,6 @@
     export USER="zium"
     export SHELL="/bin/bash"
 fi
-=======
-export PATH="/home/zium/.nvm/versions/node/v20.19.5/bin:/usr/local/bin:/usr/bin:/bin"
-export HOME="/home/zium"
-export USER="zium"
-export SHELL="/bin/bash"
->>>>>>> 1fbda3a1
-
 echo "  ✓ PATH: ${PATH}"
 echo "  ✓ HOME: ${HOME}"
 echo "  ✓ USER: ${USER}"
