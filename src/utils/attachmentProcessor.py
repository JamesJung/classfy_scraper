"""
공고 첨부파일 처리 유틸리티

디렉토리 구조:
{title_directory}/
├── content.md
└── attachments/
    ├── file1.pdf
    ├── file2.hwp
    ├── file3.png
    └── ...

기존 convertUtil.py와 imageOcrUtil.py 기능을 활용하여
첨부파일들을 텍스트로 변환하고 {filename}.md 파일로 저장합니다.
"""

import os
from pathlib import Path
from typing import Dict, List, Tuple, Optional

try:
    from src.config.config import ConfigManager
    from src.config.logConfig import setup_logging
    from src.utils.convertUtil import (
        convert_pdf_to_md_docling,
        convert_pdf_to_md_markitdown,
        convert_hwp_to_markdown,
        process_hwp_with_fallback,
        find_pdf_files,
        find_hwp_files,
    )

    try:
        from src.utils.imageOcrUtil import (
            ImageOCRProcessor,
            find_image_files_in_directory,
        )

        OCR_AVAILABLE = True
    except ImportError:
        OCR_AVAILABLE = False
        ImageOCRProcessor = None
        find_image_files_in_directory = None

except ImportError as e:
    # 절대 import 시도
    import sys
    from pathlib import Path

    # 프로젝트 루트를 path에 추가
    project_root = Path(__file__).parent.parent.parent
    sys.path.insert(0, str(project_root))

    from src.config.config import ConfigManager
    from src.config.logConfig import setup_logging
    from src.utils.convertUtil import (
        convert_pdf_to_md_docling,
        convert_pdf_to_md_markitdown,
        convert_hwp_to_markdown,
        process_hwp_with_fallback,
        find_pdf_files,
        find_hwp_files,
    )

    try:
        from src.utils.imageOcrUtil import (
            ImageOCRProcessor,
            find_image_files_in_directory,
        )

        OCR_AVAILABLE = True
    except ImportError:
        OCR_AVAILABLE = False
        ImageOCRProcessor = None
        find_image_files_in_directory = None

logger = setup_logging(__name__)
config = ConfigManager().get_config()


class AttachmentProcessor:
    """공고 첨부파일을 처리하는 클래스"""

    def __init__(self):
        self.supported_extensions = {
            "pdf": [".pdf"],
            "hwp": [".hwp", ".hwpx"],
            "image": [".png", ".jpg", ".jpeg", ".gif", ".bmp", ".webp"],
            "office": [".pptx", ".docx", ".xlsx"],
        }
        self.ocr_processor = None

    def process_directory_attachments(self, directory_path: Path) -> Dict[str, str]:
        """
        디렉토리의 첨부파일들을 처리합니다.

        Args:
            directory_path: 처리할 디렉토리 경로

        Returns:
            {filename: converted_content} 형태의 딕셔너리
        """
        logger.info(f"첨부파일 처리 시작: {directory_path}")

        attachments_dir = directory_path / "attachments"

        if not attachments_dir.exists():
            logger.info(f"attachments 디렉토리가 없음: {attachments_dir}")
            return {}

        results = {}

        # PDF 파일 처리
        pdf_results = self._process_pdf_files(attachments_dir)
        results.update(pdf_results)

        # HWP 파일 처리
        hwp_results = self._process_hwp_files(attachments_dir)
        results.update(hwp_results)

        # 이미지 파일 처리
        image_results = self._process_image_files(attachments_dir)
        results.update(image_results)

        # Office 파일 처리 (pptx, docx, xlsx)
        office_results = self._process_office_files(attachments_dir)
        results.update(office_results)

        # 결과를 .md 파일로 저장
        self._save_converted_files(directory_path, results)

        logger.info(f"첨부파일 처리 완료: {len(results)}개 파일 변환됨")
        return results

    def process_single_file(self, file_path: Path) -> Optional[str]:
        """단일 파일을 처리하여 텍스트 내용을 반환합니다."""

        logger.info(f"단일 파일을 처리하여 텍스트 내용을 반환합니다. ====> {file_path}")

        try:
            file_extension = file_path.suffix.lower()
            filename = file_path.stem

            if file_extension == ".pdf":
                return self._process_single_pdf(file_path)
            elif file_extension in [".hwp", ".hwpx"]:
                return self._process_single_hwp(file_path)
            elif file_extension in [".png", ".jpg", ".jpeg", ".gif", ".bmp", ".webp"]:
                return self._process_single_image(file_path)
            elif file_extension in [".pptx", ".docx", ".xlsx"]:
                return self._process_single_office(file_path)
            elif file_extension == ".zip":
                return self._process_single_zip(file_path)
            else:
                logger.warning(f"지원하지 않는 파일 형식: {file_extension}")
                return None

        except Exception as e:
            logger.error(f"단일 파일 처리 실패 ({file_path}): {e}")
            return None

    def _process_single_pdf(self, pdf_file: Path) -> Optional[str]:
        """단일 PDF 파일을 처리합니다."""
        try:
            filename = pdf_file.stem
            temp_output = pdf_file.parent / f"{filename}_temp.md"

            # 1차 시도: docling
            success = False
            try:
                success = convert_pdf_to_md_docling(str(pdf_file), str(temp_output))
            except Exception as e:
                logger.warning(f"PDF docling 변환 실패 ({pdf_file.name}): {e}")

            # 2차 시도: markitdown
            if not success:
                try:
                    success = convert_pdf_to_md_markitdown(
                        str(pdf_file), str(temp_output)
                    )
                except Exception as e:
                    logger.warning(f"PDF markitdown 변환 실패 ({pdf_file.name}): {e}")

            # 변환된 내용 읽기
            if success and temp_output.exists():
                try:
                    with open(temp_output, "r", encoding="utf-8") as f:
                        content = f.read()
                    # 임시 파일 삭제
                    temp_output.unlink()
                    return content
                except Exception as e:
                    logger.error(f"변환된 PDF 내용 읽기 실패: {e}")

            return None

        except Exception as e:
            logger.error(f"PDF 파일 처리 실패 ({pdf_file}): {e}")
            return None

    def _process_single_hwp(self, hwp_file: Path) -> Optional[str]:
        """단일 HWP 파일을 처리합니다."""

        logger.info("단일 HWP FILE 처리")

        try:
            # 마크다운 파일 경로 생성
            md_path = hwp_file.parent / f"{hwp_file.stem}.md"

            # 먼저 마크다운 변환 시도
            if convert_hwp_to_markdown(hwp_file, md_path):
                if md_path.exists():
                    with open(md_path, "r", encoding="utf-8") as f:
                        content = f.read()
                    if content and content.strip():
                        logger.info(f"HWP 파일 마크다운 변환 성공: {hwp_file.name}")
                        return content

            # 마크다운 변환 실패 시 fallback으로 텍스트 추출
            logger.info(
                f"마크다운 변환 실패, fallback 텍스트 추출 시도: {hwp_file.name}"
            )
            content = process_hwp_with_fallback(hwp_file)

            if content and content.strip():
                return content
            else:
                logger.warning(f"HWP 파일에서 내용 추출 실패: {hwp_file.name}")
                return None

        except Exception as e:
            logger.error(f"HWP 파일 처리 실패 ({hwp_file}): {e}")
            return None

    def _process_single_image(self, image_file: Path) -> Optional[str]:
        """단일 이미지 파일을 처리합니다."""
        try:
            if not OCR_AVAILABLE:
                logger.warning("OCR 기능을 사용할 수 없음")
                return None

            processor = ImageOCRProcessor(lazy_init=False)

            # 이미지가 절대 경로인 경우 부모 디렉토리를 base_dir로 사용
            base_dir = image_file.parent
            content = processor.extract_text_from_image_file(image_file, base_dir)

            if content and content.strip():
                logger.info(
                    f"이미지에서 텍스트 추출 성공: {image_file.name} ({len(content)} 문자)"
                )
                return content
            else:
                logger.warning(f"이미지에서 텍스트 추출 실패: {image_file.name}")
                return None

        except Exception as e:
            logger.error(f"이미지 파일 처리 실패 ({image_file}): {e}")
            return None

    def _process_single_office(self, office_file: Path) -> Optional[str]:
        """단일 Office 파일(pptx, docx, xlsx)을 처리합니다."""
        try:
            from markitdown import MarkItDown

            md = MarkItDown()
            result = md.convert(str(office_file))

            if result and result.text_content and result.text_content.strip():
                return result.text_content
            else:
                logger.warning(f"Office 파일에서 내용 추출 실패: {office_file.name}")
                return None

        except Exception as e:
            logger.error(f"Office 파일 처리 실패 ({office_file}): {e}")
            return None

    def _process_single_zip(self, zip_file: Path) -> Optional[str]:
        """ZIP 파일을 처리하여 내부 문서들의 내용을 추출합니다."""
        import zipfile
        import tempfile
<<<<<<< HEAD
        import chardet

        def detect_and_open_zip(zip_path: Path):
            """ZIP 파일의 인코딩을 자동 감지하여 열기"""
            # 다양한 인코딩 시도 순서 (한국에서 많이 사용하는 순서로)
            encodings_to_try = [
                "utf-8",  # 표준 UTF-8
                "cp949",  # 한글 Windows (EUC-KR 확장)
                "euc-kr",  # 한글 표준
                "cp437",  # DOS/ZIP 기본
                None,  # 기본 시스템 인코딩
            ]

            for encoding in encodings_to_try:
                try:
                    # Python 3.11+ 버전 호환성 처리
                    import sys

                    if sys.version_info >= (3, 11):
                        return zipfile.ZipFile(
                            zip_path, "r", metadata_encoding=encoding
                        )
                    else:
                        # 구 버전 Python에서는 기본 인코딩만 사용
                        return zipfile.ZipFile(zip_path, "r")
                except (UnicodeDecodeError, zipfile.BadZipFile) as e:
                    logger.debug(f"ZIP 인코딩 {encoding} 실패: {e}")
                    continue

            # 모든 인코딩 실패 시 기본으로 열기
            logger.warning(
                f"ZIP 파일 인코딩 자동 감지 실패, 기본 설정 사용: {zip_path}"
            )
            return zipfile.ZipFile(zip_path, "r")
=======

        def fix_broken_korean(text: str) -> str:
            """ZIP에서 추출된 깨진 한글 파일명 복구"""
            # 이미 정상적인 한글인지 확인
            if any('\uac00' <= c <= '\ud7af' for c in text):
                return text
>>>>>>> fe6dc5a8

            # CP437 -> CP949 변환 (가장 흔한 경우)
            # Windows에서 만든 ZIP을 Linux에서 열 때 발생
            try:
<<<<<<< HEAD
                filename.encode("utf-8")
                # 한글이 포함되어 있는지 확인
                if any("\uac00" <= c <= "\ud7af" for c in filename):
                    return filename
            except UnicodeEncodeError:
                pass

            # 깨진 문자가 있는 경우 다양한 인코딩으로 복구 시도
            if any(ord(c) > 127 for c in filename):
                # 깨진 문자가 있음
                for enc_from, enc_to in [
                    ("latin-1", "cp949"),
                    ("latin-1", "euc-kr"),
                    ("cp437", "cp949"),
                    ("iso-8859-1", "cp949"),
                ]:
                    try:
                        fixed = filename.encode(enc_from).decode(enc_to)
                        # 한글이 제대로 디코딩되었는지 확인
                        if any("\uac00" <= c <= "\ud7af" for c in fixed):
                            return fixed
                    except (UnicodeDecodeError, UnicodeEncodeError):
                        continue
=======
                fixed = text.encode('cp437', errors='ignore').decode('cp949', errors='ignore')
                if any('\uac00' <= c <= '\ud7af' for c in fixed):
                    return fixed
            except:
                pass

            # 다른 인코딩 조합 시도
            encoding_pairs = [
                ('cp850', 'cp949'),
                ('latin-1', 'cp949'),
                ('iso-8859-1', 'cp949'),
                ('cp437', 'euc-kr'),
                ('latin-1', 'euc-kr')
            ]

            for from_enc, to_enc in encoding_pairs:
                try:
                    fixed = text.encode(from_enc, errors='ignore').decode(to_enc, errors='ignore')
                    if any('\uac00' <= c <= '\ud7af' for c in fixed):
                        return fixed
                except:
                    continue
>>>>>>> fe6dc5a8

            # 복구 실패 시 원본 반환
            return text

        try:
            combined_content = []

<<<<<<< HEAD
            # ZIP 파일 열기 (자동 인코딩 감지)
            with detect_and_open_zip(zip_file) as zf:

=======
            # ZIP 파일 열기
            with zipfile.ZipFile(zip_file, 'r') as zf:
>>>>>>> fe6dc5a8
                # 임시 디렉토리 생성
                with tempfile.TemporaryDirectory() as temp_dir:
                    temp_path = Path(temp_dir)

                    # 파일 목록을 먼저 가져와서 인코딩 확인
                    for zip_info in zf.infolist():
                        # 파일명 인코딩 처리 (여러 인코딩 시도)
                        original_filename = zip_info.filename
                        filename = original_filename

                        # 파일명이 깨진 것으로 보이면 인코딩 변환 시도
                        if any(ord(c) > 127 for c in original_filename):
                            # 일반적인 한글 파일명이 아닌 경우 (깨진 문자)
                            try:
                                # CP437로 인코딩된 바이트를 CP949로 디코딩 (Windows ZIP 파일)
                                filename = original_filename.encode("cp437").decode(
                                    "cp949"
                                )
                            except:
                                try:
                                    # 또는 Latin-1으로 인코딩된 바이트를 CP949로 디코딩
                                    filename = original_filename.encode(
                                        "latin-1"
                                    ).decode("cp949")
                                except:
                                    try:
                                        # UTF-8로 재시도
                                        filename = original_filename.encode(
                                            "utf-8"
                                        ).decode("utf-8")
                                    except:
                                        # 모든 시도 실패 시 원본 사용
                                        filename = original_filename

                        # 파일 추출
                        try:
                            # 파일 내용 추출
                            file_data = zf.read(zip_info.filename)

                            # 대상 파일 경로 생성
                            target_file = temp_path / filename
                            target_file.parent.mkdir(parents=True, exist_ok=True)

                            # 파일 저장
                            with open(target_file, "wb") as f:
                                f.write(file_data)
                        except Exception as e:
                            logger.warning(
                                f"ZIP 파일 내 파일 추출 실패: {filename} - {e}"
                            )
                            continue

                    logger.info(f"ZIP 파일 압축 해제 완료: {zip_file.name}")

                    # 지원되는 파일 형식 정의
                    supported_extensions = {
                        ".pdf",
                        ".hwp",
                        ".hwpx",
                        ".docx",
                        ".pptx",
                        ".png",
                        ".jpg",
                        ".jpeg",
                        ".gif",
                        ".bmp",
                        ".webp",
                    }

                    # 압축 해제된 파일들 처리
                    for root, dirs, files in os.walk(temp_path):
                        for file in files:
                            file_path = Path(root) / file
                            file_ext = file_path.suffix.lower()

                            # 지원되는 파일 형식만 처리
                            if file_ext not in supported_extensions:
                                continue

<<<<<<< HEAD
                            display_name = fix_filename_encoding(file)
=======
                            # 파일명 인코딩 복구
                            display_name = fix_broken_korean(file)
>>>>>>> fe6dc5a8
                            logger.info(f"ZIP 내부 파일 처리: {display_name}")

                            # 파일 형식에 따라 처리
                            content = None
                            if file_ext == ".pdf":
                                content = self._process_single_pdf(file_path)
                            elif file_ext in [".hwp", ".hwpx"]:
                                content = self._process_single_hwp(file_path)
                            elif file_ext in [".docx", ".pptx"]:
                                content = self._process_single_office(file_path)
                            elif file_ext in [
                                ".png",
                                ".jpg",
                                ".jpeg",
                                ".gif",
                                ".bmp",
                                ".webp",
                            ]:
                                content = self._process_single_image(file_path)

                            if content and content.strip():

                                # 파일명 인코딩 복구
                                display_name = fix_broken_korean(file)
                                combined_content.append(f"[{display_name}]\n{content}")
                                logger.info(
                                    f"ZIP 내부 파일 처리 성공: {display_name} ({len(content)} 문자)"
                                )

            if combined_content:
                result = "\n\n".join(combined_content)
                logger.info(f"ZIP 파일 처리 완료: {zip_file.name} ({len(result)} 문자)")
                return result
            else:
                logger.warning(f"ZIP 파일에서 내용 추출 실패: {zip_file.name}")
                return None

        except Exception as e:
            logger.error(f"ZIP 파일 처리 실패 ({zip_file}): {e}")
            return None

    def _process_pdf_files(self, attachments_dir: Path) -> Dict[str, str]:
        """PDF 파일들을 처리합니다."""
        results = {}

        try:
            # 직접 glob을 사용하여 PDF 파일 찾기 (기존 함수 문제 우회)
            pdf_files = list(attachments_dir.glob("*.pdf"))

            for pdf_file in pdf_files:
                filename = pdf_file.stem

                logger.info(f"PDF 파일 처리 중: {pdf_file.name}")

                # 최종 출력 파일 경로 (PDF 파일과 같은 위치)
                final_output = pdf_file.parent / f"{filename}.md"

                # 기존 변환 함수 사용 (우선순위: docling -> markitdown)
                success = False

                # 1차 시도: docling
                try:
                    success = convert_pdf_to_md_docling(
                        str(pdf_file), str(final_output)
                    )
                except Exception as e:
                    logger.warning(f"PDF docling 변환 실패 ({pdf_file.name}): {e}")

                # 2차 시도: markitdown
                if not success:
                    try:
                        success = convert_pdf_to_md_markitdown(
                            str(pdf_file), str(final_output)
                        )
                    except Exception as e:
                        logger.warning(
                            f"PDF markitdown 변환 실패 ({pdf_file.name}): {e}"
                        )

                # 변환된 내용 읽기
                if success and final_output.exists():
                    try:
                        with open(final_output, "r", encoding="utf-8") as f:
                            content = f.read()
                        results[filename] = content
                        logger.info(
                            f"PDF 변환 성공: {pdf_file.name} -> {final_output.name}"
                        )
                    except Exception as e:
                        logger.error(f"PDF 변환 파일 읽기 실패 ({pdf_file.name}): {e}")
                else:
                    logger.error(f"PDF 변환 실패: {pdf_file.name}")

        except Exception as e:
            logger.error(f"PDF 파일 처리 중 오류: {e}")

        return results

    def _process_hwp_files(self, attachments_dir: Path) -> Dict[str, str]:
        """HWP 파일들을 처리합니다."""
        results = {}

        try:
            # 직접 glob을 사용하여 HWP 파일 찾기 (기존 함수 문제 우회)
            hwp_files = list(attachments_dir.glob("*.hwp")) + list(
                attachments_dir.glob("*.hwpx")
            )

            for hwp_file in hwp_files:
                filename = hwp_file.stem

                logger.info(f"HWP 파일 처리 중: {hwp_file.name}")

                # 최종 출력 파일 경로 (HWP 파일과 같은 위치)
                final_output = hwp_file.parent / f"{filename}.md"

                # 기존 변환 함수 사용
                success = False

                try:
                    success = convert_hwp_to_markdown(hwp_file, final_output)
                except Exception as e:
                    logger.warning(f"HWP 마크다운 변환 실패 ({hwp_file.name}): {e}")

                # 마크다운 변환 실패 시 텍스트 추출 시도
                if not success:
                    try:
                        text_content = process_hwp_with_fallback(hwp_file)
                        if text_content:
                            results[filename] = text_content
                            # HWP 파일과 같은 위치에 MD 파일 저장
                            with open(final_output, "w", encoding="utf-8") as f:
                                f.write(text_content)
                            logger.info(
                                f"HWP 텍스트 추출 및 저장 성공: {hwp_file.name} -> {final_output.name}"
                            )
                            continue
                    except Exception as e:
                        logger.warning(f"HWP 텍스트 추출 실패 ({hwp_file.name}): {e}")

                # 변환된 내용 읽기
                if success and final_output.exists():
                    try:
                        with open(final_output, "r", encoding="utf-8") as f:
                            content = f.read()
                        results[filename] = content
                        logger.info(
                            f"HWP 변환 성공: {hwp_file.name} -> {final_output.name}"
                        )
                    except Exception as e:
                        logger.error(f"HWP 변환 파일 읽기 실패 ({hwp_file.name}): {e}")
                else:
                    logger.error(f"HWP 변환 실패: {hwp_file.name}")

        except Exception as e:
            logger.error(f"HWP 파일 처리 중 오류: {e}")

        return results

    def _process_image_files(self, attachments_dir: Path) -> Dict[str, str]:
        """이미지 파일들을 OCR로 처리합니다."""
        results = {}

        try:
            if not OCR_AVAILABLE:
                logger.warning(
                    "OCR 기능이 사용 불가능합니다. 이미지 파일을 건너뜁니다."
                )
                return results

            # 기존 함수 활용하여 이미지 파일 찾기
            image_files = find_image_files_in_directory(attachments_dir)

            if not image_files:
                logger.info("처리할 이미지 파일이 없음")
                return results

            # OCR 프로세서 지연 초기화
            if self.ocr_processor is None:
                logger.info("OCR 프로세서 초기화 중...")
                self.ocr_processor = ImageOCRProcessor(lazy_init=False)

            for image_file in image_files:
                filename = image_file.stem

                logger.info(f"이미지 파일 OCR 처리 중: {image_file.name}")

                try:
                    # 기존 OCR 함수 사용
                    extracted_text = self.ocr_processor.extract_text_from_image_file(
                        image_file, attachments_dir
                    )

                    if extracted_text and extracted_text.strip():
                        results[filename] = extracted_text
                        logger.info(
                            f"이미지 OCR 성공: {image_file.name}, {len(extracted_text)} 문자"
                        )
                    else:
                        logger.warning(
                            f"이미지에서 텍스트를 추출할 수 없음: {image_file.name}"
                        )

                except Exception as e:
                    logger.error(f"이미지 OCR 처리 실패 ({image_file.name}): {e}")

        except Exception as e:
            logger.error(f"이미지 파일 처리 중 오류: {e}")

        return results

    def _process_office_files(self, attachments_dir: Path) -> Dict[str, str]:
        """Office 파일들(pptx, docx, xlsx)을 처리합니다."""
        results = {}

        try:
            # Office 파일 찾기
            office_files = []
            for ext in [".pptx", ".docx", ".xlsx"]:
                office_files.extend(list(attachments_dir.glob(f"*{ext}")))

            for office_file in office_files:
                filename = office_file.stem

                logger.info(f"Office 파일 처리 중: {office_file.name}")

                try:
                    content = self._process_single_office(office_file)

                    if content and content.strip():
                        results[filename] = content
                        logger.info(f"Office 변환 성공: {office_file.name}")
                    else:
                        logger.error(f"Office 변환 실패: {office_file.name}")

                except Exception as e:
                    logger.error(f"Office 파일 처리 실패 ({office_file.name}): {e}")

        except Exception as e:
            logger.error(f"Office 파일 처리 중 오류: {e}")

        return results

    def _save_converted_files(
        self, directory_path: Path, results: Dict[str, str]
    ) -> None:
        """변환된 내용을 .md 파일로 저장합니다."""
        try:
            for filename, content in results.items():
                output_file = directory_path / f"{filename}.md"

                try:
                    with open(output_file, "w", encoding="utf-8") as f:
                        f.write(content)
                    logger.info(f"변환 파일 저장 완료: {output_file.name}")
                except Exception as e:
                    logger.error(f"파일 저장 실패 ({filename}.md): {e}")

        except Exception as e:
            logger.error(f"변환 파일 저장 중 오류: {e}")

    def get_all_content(self, directory_path: Path) -> str:
        """
        첨부파일 변환 내용만 결합하여 반환합니다 (content.md 제외).

        Args:
            directory_path: 처리할 디렉토리 경로

        Returns:
            첨부파일 변환 내용만 결합된 텍스트
        """
        all_content = []

        # content.md는 제외하고 첨부파일만 처리
        # 첨부파일 처리 및 내용 추가
        attachment_results = self.process_directory_attachments(directory_path)

        for filename, content in attachment_results.items():
            if content.strip():  # 내용이 있는 경우만 추가
                # 간단하게 파일 내용만 추가 (파일명 구분 없이)
                all_content.append(content.strip())

        combined_content = "\n\n".join(all_content)
        logger.info(
            f"첨부파일 내용 결합 완료 (content.md 제외): {len(combined_content)} 문자"
        )

        return combined_content


def process_single_directory(directory_path: str | Path) -> Tuple[str, Dict[str, str]]:
    """
    단일 디렉토리의 첨부파일을 처리합니다.

    Args:
        directory_path: 처리할 디렉토리 경로

    Returns:
        (전체_결합_내용, 첨부파일_변환_결과) 튜플
    """
    if isinstance(directory_path, str):
        directory_path = Path(directory_path)

    processor = AttachmentProcessor()

    # 모든 내용 가져오기 (content.md + 첨부파일들)
    combined_content = processor.get_all_content(directory_path)

    # 첨부파일 변환 결과만 따로 가져오기
    attachment_results = processor.process_directory_attachments(directory_path)

    return combined_content, attachment_results


if __name__ == "__main__":
    # 테스트용
    test_dir = Path(
        "/Users/jin/classfy_scraper/data.enhanced/acci/002_『제조기업-기술기업 밋업데이(Meet-up Day)』수요조사 실시"
    )

    if test_dir.exists():
        combined, attachments = process_single_directory(test_dir)
        print(f"결합된 내용 길이: {len(combined)}")
        print(f"처리된 첨부파일: {list(attachments.keys())}")
    else:
        print(f"테스트 디렉토리가 존재하지 않음: {test_dir}")<|MERGE_RESOLUTION|>--- conflicted
+++ resolved
@@ -280,101 +280,42 @@
         """ZIP 파일을 처리하여 내부 문서들의 내용을 추출합니다."""
         import zipfile
         import tempfile
-<<<<<<< HEAD
-        import chardet
-
-        def detect_and_open_zip(zip_path: Path):
-            """ZIP 파일의 인코딩을 자동 감지하여 열기"""
-            # 다양한 인코딩 시도 순서 (한국에서 많이 사용하는 순서로)
-            encodings_to_try = [
-                "utf-8",  # 표준 UTF-8
-                "cp949",  # 한글 Windows (EUC-KR 확장)
-                "euc-kr",  # 한글 표준
-                "cp437",  # DOS/ZIP 기본
-                None,  # 기본 시스템 인코딩
-            ]
-
-            for encoding in encodings_to_try:
-                try:
-                    # Python 3.11+ 버전 호환성 처리
-                    import sys
-
-                    if sys.version_info >= (3, 11):
-                        return zipfile.ZipFile(
-                            zip_path, "r", metadata_encoding=encoding
-                        )
-                    else:
-                        # 구 버전 Python에서는 기본 인코딩만 사용
-                        return zipfile.ZipFile(zip_path, "r")
-                except (UnicodeDecodeError, zipfile.BadZipFile) as e:
-                    logger.debug(f"ZIP 인코딩 {encoding} 실패: {e}")
-                    continue
-
-            # 모든 인코딩 실패 시 기본으로 열기
-            logger.warning(
-                f"ZIP 파일 인코딩 자동 감지 실패, 기본 설정 사용: {zip_path}"
-            )
-            return zipfile.ZipFile(zip_path, "r")
-=======
 
         def fix_broken_korean(text: str) -> str:
             """ZIP에서 추출된 깨진 한글 파일명 복구"""
             # 이미 정상적인 한글인지 확인
-            if any('\uac00' <= c <= '\ud7af' for c in text):
+            if any("\uac00" <= c <= "\ud7af" for c in text):
                 return text
->>>>>>> fe6dc5a8
 
             # CP437 -> CP949 변환 (가장 흔한 경우)
             # Windows에서 만든 ZIP을 Linux에서 열 때 발생
             try:
-<<<<<<< HEAD
-                filename.encode("utf-8")
-                # 한글이 포함되어 있는지 확인
-                if any("\uac00" <= c <= "\ud7af" for c in filename):
-                    return filename
-            except UnicodeEncodeError:
-                pass
-
-            # 깨진 문자가 있는 경우 다양한 인코딩으로 복구 시도
-            if any(ord(c) > 127 for c in filename):
-                # 깨진 문자가 있음
-                for enc_from, enc_to in [
-                    ("latin-1", "cp949"),
-                    ("latin-1", "euc-kr"),
-                    ("cp437", "cp949"),
-                    ("iso-8859-1", "cp949"),
-                ]:
-                    try:
-                        fixed = filename.encode(enc_from).decode(enc_to)
-                        # 한글이 제대로 디코딩되었는지 확인
-                        if any("\uac00" <= c <= "\ud7af" for c in fixed):
-                            return fixed
-                    except (UnicodeDecodeError, UnicodeEncodeError):
-                        continue
-=======
-                fixed = text.encode('cp437', errors='ignore').decode('cp949', errors='ignore')
-                if any('\uac00' <= c <= '\ud7af' for c in fixed):
+                fixed = text.encode("cp437", errors="ignore").decode(
+                    "cp949", errors="ignore"
+                )
+                if any("\uac00" <= c <= "\ud7af" for c in fixed):
                     return fixed
             except:
                 pass
 
             # 다른 인코딩 조합 시도
             encoding_pairs = [
-                ('cp850', 'cp949'),
-                ('latin-1', 'cp949'),
-                ('iso-8859-1', 'cp949'),
-                ('cp437', 'euc-kr'),
-                ('latin-1', 'euc-kr')
+                ("cp850", "cp949"),
+                ("latin-1", "cp949"),
+                ("iso-8859-1", "cp949"),
+                ("cp437", "euc-kr"),
+                ("latin-1", "euc-kr"),
             ]
 
             for from_enc, to_enc in encoding_pairs:
                 try:
-                    fixed = text.encode(from_enc, errors='ignore').decode(to_enc, errors='ignore')
-                    if any('\uac00' <= c <= '\ud7af' for c in fixed):
+                    fixed = text.encode(from_enc, errors="ignore").decode(
+                        to_enc, errors="ignore"
+                    )
+                    if any("\uac00" <= c <= "\ud7af" for c in fixed):
                         return fixed
                 except:
                     continue
->>>>>>> fe6dc5a8
 
             # 복구 실패 시 원본 반환
             return text
@@ -382,14 +323,8 @@
         try:
             combined_content = []
 
-<<<<<<< HEAD
-            # ZIP 파일 열기 (자동 인코딩 감지)
-            with detect_and_open_zip(zip_file) as zf:
-
-=======
             # ZIP 파일 열기
-            with zipfile.ZipFile(zip_file, 'r') as zf:
->>>>>>> fe6dc5a8
+            with zipfile.ZipFile(zip_file, "r") as zf:
                 # 임시 디렉토리 생성
                 with tempfile.TemporaryDirectory() as temp_dir:
                     temp_path = Path(temp_dir)
@@ -469,12 +404,8 @@
                             if file_ext not in supported_extensions:
                                 continue
 
-<<<<<<< HEAD
-                            display_name = fix_filename_encoding(file)
-=======
                             # 파일명 인코딩 복구
                             display_name = fix_broken_korean(file)
->>>>>>> fe6dc5a8
                             logger.info(f"ZIP 내부 파일 처리: {display_name}")
 
                             # 파일 형식에 따라 처리
