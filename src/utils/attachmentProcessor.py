--- conflicted
+++ resolved
@@ -27,25 +27,30 @@
         convert_hwp_to_markdown,
         process_hwp_with_fallback,
         find_pdf_files,
-        find_hwp_files
+        find_hwp_files,
     )
+
     try:
-        from src.utils.imageOcrUtil import ImageOCRProcessor, find_image_files_in_directory
+        from src.utils.imageOcrUtil import (
+            ImageOCRProcessor,
+            find_image_files_in_directory,
+        )
+
         OCR_AVAILABLE = True
     except ImportError:
         OCR_AVAILABLE = False
         ImageOCRProcessor = None
         find_image_files_in_directory = None
-        
+
 except ImportError as e:
     # 절대 import 시도
     import sys
     from pathlib import Path
-    
+
     # 프로젝트 루트를 path에 추가
     project_root = Path(__file__).parent.parent.parent
     sys.path.insert(0, str(project_root))
-    
+
     from src.config.config import ConfigManager
     from src.config.logConfig import setup_logging
     from src.utils.convertUtil import (
@@ -54,10 +59,15 @@
         convert_hwp_to_markdown,
         process_hwp_with_fallback,
         find_pdf_files,
-        find_hwp_files
+        find_hwp_files,
     )
+
     try:
-        from src.utils.imageOcrUtil import ImageOCRProcessor, find_image_files_in_directory
+        from src.utils.imageOcrUtil import (
+            ImageOCRProcessor,
+            find_image_files_in_directory,
+        )
+
         OCR_AVAILABLE = True
     except ImportError:
         OCR_AVAILABLE = False
@@ -70,58 +80,58 @@
 
 class AttachmentProcessor:
     """공고 첨부파일을 처리하는 클래스"""
-    
+
     def __init__(self):
         self.supported_extensions = {
-            'pdf': ['.pdf'],
-            'hwp': ['.hwp', '.hwpx'],
-            'image': ['.png', '.jpg', '.jpeg', '.gif', '.bmp', '.webp'],
-            'office': ['.pptx', '.docx', '.xlsx']
+            "pdf": [".pdf"],
+            "hwp": [".hwp", ".hwpx"],
+            "image": [".png", ".jpg", ".jpeg", ".gif", ".bmp", ".webp"],
+            "office": [".pptx", ".docx", ".xlsx"],
         }
         self.ocr_processor = None
-    
+
     def process_directory_attachments(self, directory_path: Path) -> Dict[str, str]:
         """
         디렉토리의 첨부파일들을 처리합니다.
-        
+
         Args:
             directory_path: 처리할 디렉토리 경로
-            
+
         Returns:
             {filename: converted_content} 형태의 딕셔너리
         """
         logger.info(f"첨부파일 처리 시작: {directory_path}")
-        
+
         attachments_dir = directory_path / "attachments"
-        
+
         if not attachments_dir.exists():
             logger.info(f"attachments 디렉토리가 없음: {attachments_dir}")
             return {}
-        
+
         results = {}
-        
+
         # PDF 파일 처리
         pdf_results = self._process_pdf_files(attachments_dir)
         results.update(pdf_results)
-        
+
         # HWP 파일 처리
         hwp_results = self._process_hwp_files(attachments_dir)
         results.update(hwp_results)
-        
+
         # 이미지 파일 처리
         image_results = self._process_image_files(attachments_dir)
         results.update(image_results)
-        
+
         # Office 파일 처리 (pptx, docx, xlsx)
         office_results = self._process_office_files(attachments_dir)
         results.update(office_results)
-        
+
         # 결과를 .md 파일로 저장
         self._save_converted_files(directory_path, results)
-        
+
         logger.info(f"첨부파일 처리 완료: {len(results)}개 파일 변환됨")
         return results
-    
+
     def process_single_file(self, file_path: Path) -> Optional[str]:
         """단일 파일을 처리하여 텍스트 내용을 반환합니다."""
 
@@ -130,66 +140,68 @@
         try:
             file_extension = file_path.suffix.lower()
             filename = file_path.stem
-            
-            if file_extension == '.pdf':
+
+            if file_extension == ".pdf":
                 return self._process_single_pdf(file_path)
-            elif file_extension in ['.hwp', '.hwpx']:
+            elif file_extension in [".hwp", ".hwpx"]:
                 return self._process_single_hwp(file_path)
-            elif file_extension in ['.png', '.jpg', '.jpeg', '.gif', '.bmp', '.webp']:
+            elif file_extension in [".png", ".jpg", ".jpeg", ".gif", ".bmp", ".webp"]:
                 return self._process_single_image(file_path)
-            elif file_extension in ['.pptx', '.docx', '.xlsx']:
+            elif file_extension in [".pptx", ".docx", ".xlsx"]:
                 return self._process_single_office(file_path)
-            elif file_extension == '.zip':
+            elif file_extension == ".zip":
                 return self._process_single_zip(file_path)
             else:
                 logger.warning(f"지원하지 않는 파일 형식: {file_extension}")
                 return None
-                
+
         except Exception as e:
             logger.error(f"단일 파일 처리 실패 ({file_path}): {e}")
             return None
-    
+
     def _process_single_pdf(self, pdf_file: Path) -> Optional[str]:
         """단일 PDF 파일을 처리합니다."""
         try:
             filename = pdf_file.stem
             temp_output = pdf_file.parent / f"{filename}_temp.md"
-            
+
             # 1차 시도: docling
             success = False
             try:
                 success = convert_pdf_to_md_docling(str(pdf_file), str(temp_output))
             except Exception as e:
                 logger.warning(f"PDF docling 변환 실패 ({pdf_file.name}): {e}")
-            
+
             # 2차 시도: markitdown
             if not success:
                 try:
-                    success = convert_pdf_to_md_markitdown(str(pdf_file), str(temp_output))
+                    success = convert_pdf_to_md_markitdown(
+                        str(pdf_file), str(temp_output)
+                    )
                 except Exception as e:
                     logger.warning(f"PDF markitdown 변환 실패 ({pdf_file.name}): {e}")
-            
+
             # 변환된 내용 읽기
             if success and temp_output.exists():
                 try:
-                    with open(temp_output, 'r', encoding='utf-8') as f:
+                    with open(temp_output, "r", encoding="utf-8") as f:
                         content = f.read()
                     # 임시 파일 삭제
                     temp_output.unlink()
                     return content
                 except Exception as e:
                     logger.error(f"변환된 PDF 내용 읽기 실패: {e}")
-            
+
             return None
-            
+
         except Exception as e:
             logger.error(f"PDF 파일 처리 실패 ({pdf_file}): {e}")
             return None
-    
+
     def _process_single_hwp(self, hwp_file: Path) -> Optional[str]:
         """단일 HWP 파일을 처리합니다."""
 
-        logger.info('단일 HWP FILE 처리')
+        logger.info("단일 HWP FILE 처리")
 
         try:
             # 마크다운 파일 경로 생성
@@ -198,14 +210,16 @@
             # 먼저 마크다운 변환 시도
             if convert_hwp_to_markdown(hwp_file, md_path):
                 if md_path.exists():
-                    with open(md_path, 'r', encoding='utf-8') as f:
+                    with open(md_path, "r", encoding="utf-8") as f:
                         content = f.read()
                     if content and content.strip():
                         logger.info(f"HWP 파일 마크다운 변환 성공: {hwp_file.name}")
                         return content
 
             # 마크다운 변환 실패 시 fallback으로 텍스트 추출
-            logger.info(f"마크다운 변환 실패, fallback 텍스트 추출 시도: {hwp_file.name}")
+            logger.info(
+                f"마크다운 변환 실패, fallback 텍스트 추출 시도: {hwp_file.name}"
+            )
             content = process_hwp_with_fallback(hwp_file)
 
             if content and content.strip():
@@ -217,31 +231,33 @@
         except Exception as e:
             logger.error(f"HWP 파일 처리 실패 ({hwp_file}): {e}")
             return None
-    
+
     def _process_single_image(self, image_file: Path) -> Optional[str]:
         """단일 이미지 파일을 처리합니다."""
         try:
             if not OCR_AVAILABLE:
                 logger.warning("OCR 기능을 사용할 수 없음")
                 return None
-            
+
             processor = ImageOCRProcessor(lazy_init=False)
-            
+
             # 이미지가 절대 경로인 경우 부모 디렉토리를 base_dir로 사용
             base_dir = image_file.parent
             content = processor.extract_text_from_image_file(image_file, base_dir)
-            
+
             if content and content.strip():
-                logger.info(f"이미지에서 텍스트 추출 성공: {image_file.name} ({len(content)} 문자)")
+                logger.info(
+                    f"이미지에서 텍스트 추출 성공: {image_file.name} ({len(content)} 문자)"
+                )
                 return content
             else:
                 logger.warning(f"이미지에서 텍스트 추출 실패: {image_file.name}")
                 return None
-                
+
         except Exception as e:
             logger.error(f"이미지 파일 처리 실패 ({image_file}): {e}")
             return None
-    
+
     def _process_single_office(self, office_file: Path) -> Optional[str]:
         """단일 Office 파일(pptx, docx, xlsx)을 처리합니다."""
         try:
@@ -264,46 +280,48 @@
         """ZIP 파일을 처리하여 내부 문서들의 내용을 추출합니다."""
         import zipfile
         import tempfile
-<<<<<<< HEAD
-        import codecs
-=======
         import chardet
 
         def detect_and_open_zip(zip_path: Path):
             """ZIP 파일의 인코딩을 자동 감지하여 열기"""
             # 다양한 인코딩 시도 순서 (한국에서 많이 사용하는 순서로)
             encodings_to_try = [
-                'utf-8',      # 표준 UTF-8
-                'cp949',      # 한글 Windows (EUC-KR 확장)
-                'euc-kr',     # 한글 표준
-                'cp437',      # DOS/ZIP 기본
-                None          # 기본 시스템 인코딩
+                "utf-8",  # 표준 UTF-8
+                "cp949",  # 한글 Windows (EUC-KR 확장)
+                "euc-kr",  # 한글 표준
+                "cp437",  # DOS/ZIP 기본
+                None,  # 기본 시스템 인코딩
             ]
 
             for encoding in encodings_to_try:
                 try:
                     # Python 3.11+ 버전 호환성 처리
                     import sys
+
                     if sys.version_info >= (3, 11):
-                        return zipfile.ZipFile(zip_path, 'r', metadata_encoding=encoding)
+                        return zipfile.ZipFile(
+                            zip_path, "r", metadata_encoding=encoding
+                        )
                     else:
                         # 구 버전 Python에서는 기본 인코딩만 사용
-                        return zipfile.ZipFile(zip_path, 'r')
+                        return zipfile.ZipFile(zip_path, "r")
                 except (UnicodeDecodeError, zipfile.BadZipFile) as e:
                     logger.debug(f"ZIP 인코딩 {encoding} 실패: {e}")
                     continue
 
             # 모든 인코딩 실패 시 기본으로 열기
-            logger.warning(f"ZIP 파일 인코딩 자동 감지 실패, 기본 설정 사용: {zip_path}")
-            return zipfile.ZipFile(zip_path, 'r')
+            logger.warning(
+                f"ZIP 파일 인코딩 자동 감지 실패, 기본 설정 사용: {zip_path}"
+            )
+            return zipfile.ZipFile(zip_path, "r")
 
         def fix_filename_encoding(filename: str) -> str:
             """ZIP 내 파일명 인코딩 복구"""
             # 이미 정상적인 UTF-8인지 확인
             try:
-                filename.encode('utf-8')
+                filename.encode("utf-8")
                 # 한글이 포함되어 있는지 확인
-                if any('\uac00' <= c <= '\ud7af' for c in filename):
+                if any("\uac00" <= c <= "\ud7af" for c in filename):
                     return filename
             except UnicodeEncodeError:
                 pass
@@ -312,40 +330,28 @@
             if any(ord(c) > 127 for c in filename):
                 # 깨진 문자가 있음
                 for enc_from, enc_to in [
-                    ('latin-1', 'cp949'),
-                    ('latin-1', 'euc-kr'),
-                    ('cp437', 'cp949'),
-                    ('iso-8859-1', 'cp949')
+                    ("latin-1", "cp949"),
+                    ("latin-1", "euc-kr"),
+                    ("cp437", "cp949"),
+                    ("iso-8859-1", "cp949"),
                 ]:
                     try:
                         fixed = filename.encode(enc_from).decode(enc_to)
                         # 한글이 제대로 디코딩되었는지 확인
-                        if any('\uac00' <= c <= '\ud7af' for c in fixed):
+                        if any("\uac00" <= c <= "\ud7af" for c in fixed):
                             return fixed
                     except (UnicodeDecodeError, UnicodeEncodeError):
                         continue
 
             # 복구 실패 시 원본 반환
             return filename
->>>>>>> e89ed85c
 
         try:
             combined_content = []
 
-<<<<<<< HEAD
-            # ZIP 파일 열기 (metadata_encoding 옵션으로 CP949 인코딩 처리)
-            try:
-                # Python 3.11+ 에서는 metadata_encoding 파라미터 지원
-                zf = zipfile.ZipFile(zip_file, 'r', metadata_encoding='cp949')
-            except TypeError:
-                # Python 3.11 미만에서는 기본 방식 사용
-                zf = zipfile.ZipFile(zip_file, 'r')
-                
-            with zf:
-=======
             # ZIP 파일 열기 (자동 인코딩 감지)
             with detect_and_open_zip(zip_file) as zf:
->>>>>>> e89ed85c
+
                 # 임시 디렉토리 생성
                 with tempfile.TemporaryDirectory() as temp_dir:
                     temp_path = Path(temp_dir)
@@ -355,47 +361,64 @@
                         # 파일명 인코딩 처리 (여러 인코딩 시도)
                         original_filename = zip_info.filename
                         filename = original_filename
-                        
+
                         # 파일명이 깨진 것으로 보이면 인코딩 변환 시도
                         if any(ord(c) > 127 for c in original_filename):
                             # 일반적인 한글 파일명이 아닌 경우 (깨진 문자)
                             try:
                                 # CP437로 인코딩된 바이트를 CP949로 디코딩 (Windows ZIP 파일)
-                                filename = original_filename.encode('cp437').decode('cp949')
+                                filename = original_filename.encode("cp437").decode(
+                                    "cp949"
+                                )
                             except:
                                 try:
                                     # 또는 Latin-1으로 인코딩된 바이트를 CP949로 디코딩
-                                    filename = original_filename.encode('latin-1').decode('cp949')
+                                    filename = original_filename.encode(
+                                        "latin-1"
+                                    ).decode("cp949")
                                 except:
                                     try:
                                         # UTF-8로 재시도
-                                        filename = original_filename.encode('utf-8').decode('utf-8')
+                                        filename = original_filename.encode(
+                                            "utf-8"
+                                        ).decode("utf-8")
                                     except:
                                         # 모든 시도 실패 시 원본 사용
                                         filename = original_filename
-                        
+
                         # 파일 추출
                         try:
                             # 파일 내용 추출
                             file_data = zf.read(zip_info.filename)
-                            
+
                             # 대상 파일 경로 생성
                             target_file = temp_path / filename
                             target_file.parent.mkdir(parents=True, exist_ok=True)
-                            
+
                             # 파일 저장
-                            with open(target_file, 'wb') as f:
+                            with open(target_file, "wb") as f:
                                 f.write(file_data)
                         except Exception as e:
-                            logger.warning(f"ZIP 파일 내 파일 추출 실패: {filename} - {e}")
+                            logger.warning(
+                                f"ZIP 파일 내 파일 추출 실패: {filename} - {e}"
+                            )
                             continue
 
                     logger.info(f"ZIP 파일 압축 해제 완료: {zip_file.name}")
 
                     # 지원되는 파일 형식 정의
                     supported_extensions = {
-                        '.pdf', '.hwp', '.hwpx', '.docx', '.pptx',
-                        '.png', '.jpg', '.jpeg', '.gif', '.bmp', '.webp'
+                        ".pdf",
+                        ".hwp",
+                        ".hwpx",
+                        ".docx",
+                        ".pptx",
+                        ".png",
+                        ".jpg",
+                        ".jpeg",
+                        ".gif",
+                        ".bmp",
+                        ".webp",
                     }
 
                     # 압축 해제된 파일들 처리
@@ -408,46 +431,35 @@
                             if file_ext not in supported_extensions:
                                 continue
 
-<<<<<<< HEAD
-                            # 파일명을 다시 정규화
-                            display_filename = file
-                            try:
-                                # 파일명이 깨진 경우 복구 시도
-                                if '\\' in str(file) or '┐' in str(file):
-                                    # 깨진 문자가 있으면 원본 파일명 사용
-                                    display_filename = file_path.name
-                            except:
-                                pass
-
-                            logger.info(f"ZIP 내부 파일 처리: {display_filename}")
-=======
-                            # 파일명 인코딩 복구
                             display_name = fix_filename_encoding(file)
                             logger.info(f"ZIP 내부 파일 처리: {display_name}")
->>>>>>> e89ed85c
 
                             # 파일 형식에 따라 처리
                             content = None
-                            if file_ext == '.pdf':
+                            if file_ext == ".pdf":
                                 content = self._process_single_pdf(file_path)
-                            elif file_ext in ['.hwp', '.hwpx']:
+                            elif file_ext in [".hwp", ".hwpx"]:
                                 content = self._process_single_hwp(file_path)
-                            elif file_ext in ['.docx', '.pptx']:
+                            elif file_ext in [".docx", ".pptx"]:
                                 content = self._process_single_office(file_path)
-                            elif file_ext in ['.png', '.jpg', '.jpeg', '.gif', '.bmp', '.webp']:
+                            elif file_ext in [
+                                ".png",
+                                ".jpg",
+                                ".jpeg",
+                                ".gif",
+                                ".bmp",
+                                ".webp",
+                            ]:
                                 content = self._process_single_image(file_path)
 
                             if content and content.strip():
-<<<<<<< HEAD
-                                # 파일명 표시 시 정규화된 파일명 사용
-                                combined_content.append(f"[{display_filename}]\n{content}")
-                                logger.info(f"ZIP 내부 파일 처리 성공: {display_filename} ({len(content)} 문자)")
-=======
+
                                 # 파일명 인코딩 복구
                                 display_name = fix_filename_encoding(file)
                                 combined_content.append(f"[{display_name}]\n{content}")
-                                logger.info(f"ZIP 내부 파일 처리 성공: {display_name} ({len(content)} 문자)")
->>>>>>> e89ed85c
+                                logger.info(
+                                    f"ZIP 내부 파일 처리 성공: {display_name} ({len(content)} 문자)"
+                                )
 
             if combined_content:
                 result = "\n\n".join(combined_content)
@@ -460,18 +472,18 @@
         except Exception as e:
             logger.error(f"ZIP 파일 처리 실패 ({zip_file}): {e}")
             return None
-    
+
     def _process_pdf_files(self, attachments_dir: Path) -> Dict[str, str]:
         """PDF 파일들을 처리합니다."""
         results = {}
-        
+
         try:
             # 직접 glob을 사용하여 PDF 파일 찾기 (기존 함수 문제 우회)
             pdf_files = list(attachments_dir.glob("*.pdf"))
-            
+
             for pdf_file in pdf_files:
                 filename = pdf_file.stem
-                
+
                 logger.info(f"PDF 파일 처리 중: {pdf_file.name}")
 
                 # 최종 출력 파일 경로 (PDF 파일과 같은 위치)
@@ -482,47 +494,57 @@
 
                 # 1차 시도: docling
                 try:
-                    success = convert_pdf_to_md_docling(str(pdf_file), str(final_output))
+                    success = convert_pdf_to_md_docling(
+                        str(pdf_file), str(final_output)
+                    )
                 except Exception as e:
                     logger.warning(f"PDF docling 변환 실패 ({pdf_file.name}): {e}")
 
                 # 2차 시도: markitdown
                 if not success:
                     try:
-                        success = convert_pdf_to_md_markitdown(str(pdf_file), str(final_output))
+                        success = convert_pdf_to_md_markitdown(
+                            str(pdf_file), str(final_output)
+                        )
                     except Exception as e:
-                        logger.warning(f"PDF markitdown 변환 실패 ({pdf_file.name}): {e}")
+                        logger.warning(
+                            f"PDF markitdown 변환 실패 ({pdf_file.name}): {e}"
+                        )
 
                 # 변환된 내용 읽기
                 if success and final_output.exists():
                     try:
-                        with open(final_output, 'r', encoding='utf-8') as f:
+                        with open(final_output, "r", encoding="utf-8") as f:
                             content = f.read()
                         results[filename] = content
-                        logger.info(f"PDF 변환 성공: {pdf_file.name} -> {final_output.name}")
+                        logger.info(
+                            f"PDF 변환 성공: {pdf_file.name} -> {final_output.name}"
+                        )
                     except Exception as e:
                         logger.error(f"PDF 변환 파일 읽기 실패 ({pdf_file.name}): {e}")
                 else:
                     logger.error(f"PDF 변환 실패: {pdf_file.name}")
-                    
+
         except Exception as e:
             logger.error(f"PDF 파일 처리 중 오류: {e}")
-            
+
         return results
-    
+
     def _process_hwp_files(self, attachments_dir: Path) -> Dict[str, str]:
         """HWP 파일들을 처리합니다."""
         results = {}
-        
+
         try:
             # 직접 glob을 사용하여 HWP 파일 찾기 (기존 함수 문제 우회)
-            hwp_files = list(attachments_dir.glob("*.hwp")) + list(attachments_dir.glob("*.hwpx"))
-            
+            hwp_files = list(attachments_dir.glob("*.hwp")) + list(
+                attachments_dir.glob("*.hwpx")
+            )
+
             for hwp_file in hwp_files:
                 filename = hwp_file.stem
-                
+
                 logger.info(f"HWP 파일 처리 중: {hwp_file.name}")
-                
+
                 # 최종 출력 파일 경로 (HWP 파일과 같은 위치)
                 final_output = hwp_file.parent / f"{filename}.md"
 
@@ -541,9 +563,11 @@
                         if text_content:
                             results[filename] = text_content
                             # HWP 파일과 같은 위치에 MD 파일 저장
-                            with open(final_output, 'w', encoding='utf-8') as f:
+                            with open(final_output, "w", encoding="utf-8") as f:
                                 f.write(text_content)
-                            logger.info(f"HWP 텍스트 추출 및 저장 성공: {hwp_file.name} -> {final_output.name}")
+                            logger.info(
+                                f"HWP 텍스트 추출 및 저장 성공: {hwp_file.name} -> {final_output.name}"
+                            )
                             continue
                     except Exception as e:
                         logger.warning(f"HWP 텍스트 추출 실패 ({hwp_file.name}): {e}")
@@ -551,114 +575,124 @@
                 # 변환된 내용 읽기
                 if success and final_output.exists():
                     try:
-                        with open(final_output, 'r', encoding='utf-8') as f:
+                        with open(final_output, "r", encoding="utf-8") as f:
                             content = f.read()
                         results[filename] = content
-                        logger.info(f"HWP 변환 성공: {hwp_file.name} -> {final_output.name}")
+                        logger.info(
+                            f"HWP 변환 성공: {hwp_file.name} -> {final_output.name}"
+                        )
                     except Exception as e:
                         logger.error(f"HWP 변환 파일 읽기 실패 ({hwp_file.name}): {e}")
                 else:
                     logger.error(f"HWP 변환 실패: {hwp_file.name}")
-                    
+
         except Exception as e:
             logger.error(f"HWP 파일 처리 중 오류: {e}")
-            
+
         return results
-    
+
     def _process_image_files(self, attachments_dir: Path) -> Dict[str, str]:
         """이미지 파일들을 OCR로 처리합니다."""
         results = {}
-        
+
         try:
             if not OCR_AVAILABLE:
-                logger.warning("OCR 기능이 사용 불가능합니다. 이미지 파일을 건너뜁니다.")
+                logger.warning(
+                    "OCR 기능이 사용 불가능합니다. 이미지 파일을 건너뜁니다."
+                )
                 return results
-            
+
             # 기존 함수 활용하여 이미지 파일 찾기
             image_files = find_image_files_in_directory(attachments_dir)
-            
+
             if not image_files:
                 logger.info("처리할 이미지 파일이 없음")
                 return results
-            
+
             # OCR 프로세서 지연 초기화
             if self.ocr_processor is None:
                 logger.info("OCR 프로세서 초기화 중...")
                 self.ocr_processor = ImageOCRProcessor(lazy_init=False)
-            
+
             for image_file in image_files:
                 filename = image_file.stem
-                
+
                 logger.info(f"이미지 파일 OCR 처리 중: {image_file.name}")
-                
+
                 try:
                     # 기존 OCR 함수 사용
                     extracted_text = self.ocr_processor.extract_text_from_image_file(
                         image_file, attachments_dir
                     )
-                    
+
                     if extracted_text and extracted_text.strip():
                         results[filename] = extracted_text
-                        logger.info(f"이미지 OCR 성공: {image_file.name}, {len(extracted_text)} 문자")
+                        logger.info(
+                            f"이미지 OCR 성공: {image_file.name}, {len(extracted_text)} 문자"
+                        )
                     else:
-                        logger.warning(f"이미지에서 텍스트를 추출할 수 없음: {image_file.name}")
-                        
+                        logger.warning(
+                            f"이미지에서 텍스트를 추출할 수 없음: {image_file.name}"
+                        )
+
                 except Exception as e:
                     logger.error(f"이미지 OCR 처리 실패 ({image_file.name}): {e}")
-                    
+
         except Exception as e:
             logger.error(f"이미지 파일 처리 중 오류: {e}")
-            
+
         return results
-    
+
     def _process_office_files(self, attachments_dir: Path) -> Dict[str, str]:
         """Office 파일들(pptx, docx, xlsx)을 처리합니다."""
         results = {}
-        
+
         try:
             # Office 파일 찾기
             office_files = []
-            for ext in ['.pptx', '.docx', '.xlsx']:
+            for ext in [".pptx", ".docx", ".xlsx"]:
                 office_files.extend(list(attachments_dir.glob(f"*{ext}")))
-            
+
             for office_file in office_files:
                 filename = office_file.stem
-                
+
                 logger.info(f"Office 파일 처리 중: {office_file.name}")
-                
+
                 try:
                     content = self._process_single_office(office_file)
-                    
+
                     if content and content.strip():
                         results[filename] = content
                         logger.info(f"Office 변환 성공: {office_file.name}")
                     else:
                         logger.error(f"Office 변환 실패: {office_file.name}")
-                        
+
                 except Exception as e:
                     logger.error(f"Office 파일 처리 실패 ({office_file.name}): {e}")
-                    
+
         except Exception as e:
             logger.error(f"Office 파일 처리 중 오류: {e}")
-            
+
         return results
-    
-    def _save_converted_files(self, directory_path: Path, results: Dict[str, str]) -> None:
+
+    def _save_converted_files(
+        self, directory_path: Path, results: Dict[str, str]
+    ) -> None:
         """변환된 내용을 .md 파일로 저장합니다."""
         try:
             for filename, content in results.items():
                 output_file = directory_path / f"{filename}.md"
-                
+
                 try:
-                    with open(output_file, 'w', encoding='utf-8') as f:
+                    with open(output_file, "w", encoding="utf-8") as f:
                         f.write(content)
                     logger.info(f"변환 파일 저장 완료: {output_file.name}")
                 except Exception as e:
                     logger.error(f"파일 저장 실패 ({filename}.md): {e}")
-                    
+
         except Exception as e:
             logger.error(f"변환 파일 저장 중 오류: {e}")
-    
+
     def get_all_content(self, directory_path: Path) -> str:
         """
         첨부파일 변환 내용만 결합하여 반환합니다 (content.md 제외).
@@ -674,46 +708,50 @@
         # content.md는 제외하고 첨부파일만 처리
         # 첨부파일 처리 및 내용 추가
         attachment_results = self.process_directory_attachments(directory_path)
-        
+
         for filename, content in attachment_results.items():
             if content.strip():  # 내용이 있는 경우만 추가
                 # 간단하게 파일 내용만 추가 (파일명 구분 없이)
                 all_content.append(content.strip())
-        
+
         combined_content = "\n\n".join(all_content)
-        logger.info(f"첨부파일 내용 결합 완료 (content.md 제외): {len(combined_content)} 문자")
-        
+        logger.info(
+            f"첨부파일 내용 결합 완료 (content.md 제외): {len(combined_content)} 문자"
+        )
+
         return combined_content
 
 
 def process_single_directory(directory_path: str | Path) -> Tuple[str, Dict[str, str]]:
     """
     단일 디렉토리의 첨부파일을 처리합니다.
-    
+
     Args:
         directory_path: 처리할 디렉토리 경로
-        
+
     Returns:
         (전체_결합_내용, 첨부파일_변환_결과) 튜플
     """
     if isinstance(directory_path, str):
         directory_path = Path(directory_path)
-    
+
     processor = AttachmentProcessor()
-    
+
     # 모든 내용 가져오기 (content.md + 첨부파일들)
     combined_content = processor.get_all_content(directory_path)
-    
+
     # 첨부파일 변환 결과만 따로 가져오기
     attachment_results = processor.process_directory_attachments(directory_path)
-    
+
     return combined_content, attachment_results
 
 
 if __name__ == "__main__":
     # 테스트용
-    test_dir = Path("/Users/jin/classfy_scraper/data.enhanced/acci/002_『제조기업-기술기업 밋업데이(Meet-up Day)』수요조사 실시")
-    
+    test_dir = Path(
+        "/Users/jin/classfy_scraper/data.enhanced/acci/002_『제조기업-기술기업 밋업데이(Meet-up Day)』수요조사 실시"
+    )
+
     if test_dir.exists():
         combined, attachments = process_single_directory(test_dir)
         print(f"결합된 내용 길이: {len(combined)}")
